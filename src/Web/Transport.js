"use strict";
/**
 * @fileoverview Transport
 */

/**
 * @augments SIP
 * @class Transport
 * @param {Object} options
 */
module.exports = function (SIP) {
var Transport,
  C = {
    // Transport status codes
    STATUS_CONNECTING:  0,
    STATUS_OPEN:        1,
    STATUS_CLOSING:     2,
    STATUS_CLOSED:      3,
  };

var WebSocket = (global.window || global).WebSocket;

/**
 * Compute an amount of time in seconds to wait before sending another
 * keep-alive.
 * @returns {Number}
 */
function computeKeepAliveTimeout(upperBound) {
  var lowerBound = upperBound * 0.8;
  return 1000 * (Math.random() * (upperBound - lowerBound) + lowerBound);
}

Transport = function(logger, options) {
  options = SIP.Utils.defaultOptions({}, options);
  this.logger = logger;

  this.ws = null;
  this.server = null;

  this.connectionPromise = null;
  this.connectDeferredResolve = null;
  this.connectionTimeout = null;

  this.disconnectionPromise = null;
  this.disconnectDeferredResolve = null;

  this.boundOnOpen = null;
  this.boundOnMessage = null;
  this.boundOnClose = null;
  this.boundOnError = null;

  this.reconnectionAttempts = 0;
  this.reconnectTimer = null;

  // Keep alive
  this.keepAliveInterval = null;
  this.keepAliveDebounceTimeout = null;

  this.status = C.STATUS_CONNECTING;

  this.configuration = {};

  this.loadConfig(options);
};

Transport.prototype = Object.create(SIP.Transport.prototype, {

  /**
  *
  * @returns {Boolean}
  */
  isConnected: {writable: true, value: function isConnected () {
    return this.status === C.STATUS_OPEN;
  }},

  /**
   * Send a message.
   * @param {SIP.OutgoingRequest|String} msg
   * @param {Object} [options]
   * @returns {Promise}
   */
  sendPromise: {writable: true, value: function sendPromise (msg, options) {
    options = options || {};
    if (!this.statusAssert(C.STATUS_OPEN, options.force)) {
      this.onError('unable to send message - WebSocket not open');
      return SIP.Utils.Promise.reject();
    }

    var message = msg.toString();

    if (this.ws) {
      if (this.configuration.traceSip === true) {
        this.logger.log('sending WebSocket message:\n\n' + message + '\n');
      }
      this.ws.send(message);
      return SIP.Utils.Promise.resolve({msg: message});
    } else {
      this.onError('unable to send message - WebSocket does not exist');
      return SIP.Utils.Promise.reject();
    }
  }},

  /**
  * Disconnect socket.
  */
  disconnectPromise: {writable: true, value: function disconnectPromise (options) {
    if (this.disconnectionPromise) {
      return this.disconnectionPromise;
    }
    options = options || {};
    options.code = options.code || 1000;
    if (!this.statusTransition(C.STATUS_CLOSING, options.force)) {
      if (this.connectionPromise) {
        return this.connectionPromise
          .then(() => Promise.reject('The websocket did not disconnect'))
          .catch(() => Promise.resolve({overrideEvent: true}));
      } else {
        return Promise.reject('The websocket did not disconnect');
      }
    }
    this.emit('disconnecting');
    this.disconnectionPromise = new SIP.Utils.Promise(function(resolve, reject) {
      this.disconnectDeferredResolve = resolve;

      if (this.reconnectTimer) {
        clearTimeout(this.reconnectTimer);
        this.reconnectTimer = null;
      }

      if (this.ws) {
        this.stopSendingKeepAlives();

        this.logger.log('closing WebSocket ' + this.server.ws_uri);
        this.ws.close(options.code, options.reason);
      } else {
        reject('Attempted to disconnect but the websocket doesn\'t exist');
      }
    }.bind(this));

    return this.disconnectionPromise;
  }},

  /**
  * Connect socket.
  */
  connectPromise: {writable: true, value: function connectPromise (options) {
    options = options || {};
    if (this.status === C.STATUS_CLOSING && !options.force) {
      return Promise.reject('WebSocket ' + this.server.ws_uri + ' is closing');
    }
    if (this.connectionPromise) {
      return this.connectionPromise;
    }
    this.server = this.server || this.getNextWsServer(options.force);

    this.connectionPromise = new SIP.Utils.Promise(function(resolve, reject) {

      if ((this.status === C.STATUS_OPEN || this.status === C.STATUS_CLOSING) && !options.force) {
        this.logger.warn('WebSocket ' + this.server.ws_uri + ' is already connected');
        reject('Failed status check - attempted to open a connection but already open/closing');
        return;
      }

      this.connectDeferredResolve = resolve;

      this.status = C.STATUS_CONNECTING;
      this.emit('connecting');
      this.logger.log('connecting to WebSocket ' + this.server.ws_uri);
      this.disposeWs();
      try {
        this.ws = new WebSocket(this.server.ws_uri, 'sip');
      } catch (e) {
        this.ws = null;
        this.status = C.STATUS_CLOSED; // force status to closed in error case
        this.onError('error connecting to WebSocket ' + this.server.ws_uri + ':' + e);
        reject('Failed to create a websocket');
        return;
      }

      if (!this.ws) {
        reject('Unexpected instance websocket not set');
        return;
      }

<<<<<<< HEAD
      this.connectionTimeout = SIP.Timers.setTimeout(() => {
        this.statusTransition(C.STATUS_CLOSED);
        this.logger.warn('took too long to connect - exceeded time set in configuration.connectionTimeout: ' + this.configuration.connectionTimeout + 's');
        this.emit('disconnected', {code: 1000});
        this.connectionPromise = null;
        reject('Connection timeout');
      }, this.configuration.connectionTimeout * 1000);
=======
      this.connectionTimeout = setTimeout(function() {
        this.onError('took too long to connect - exceeded time set in configuration.connectionTimeout: ' + this.configuration.connectionTimeout + 's');
      }.bind(this), this.configuration.connectionTimeout * 1000);
>>>>>>> 92d9cc58

      this.boundOnOpen = this.onOpen.bind(this);
      this.boundOnMessage = this.onMessage.bind(this);
      this.boundOnClose = this.onClose.bind(this);
      this.boundOnError = this.onWebsocketError.bind(this);
      this.ws.addEventListener('open', this.boundOnOpen);
      this.ws.addEventListener('message', this.boundOnMessage);
      this.ws.addEventListener('close', this.boundOnClose);
      this.ws.addEventListener('error', this.boundOnError);
    }.bind(this));

    return this.connectionPromise;
  }},

  // Transport Event Handlers

  /**
  * @event
  * @param {event} e
  */
  onOpen: {writable: true, value: function onOpen () {
    if (this.status === C.STATUS_CLOSED) { // Indicated that the transport thinks the ws is dead already
      const ws = this.ws;
      this.disposeWs();
      ws.close(1000);
      return;
    }
    this.status = C.STATUS_OPEN; // quietly force status to open
    this.emit('connected');
    clearTimeout(this.connectionTimeout);

    this.logger.log('WebSocket ' + this.server.ws_uri + ' connected');

    // Clear reconnectTimer since we are not disconnected
    if (this.reconnectTimer !== null) {
      clearTimeout(this.reconnectTimer);
      this.reconnectTimer = null;
    }
    // Reset reconnectionAttempts
    this.reconnectionAttempts = 0;

    // Reset disconnection promise so we can disconnect from a fresh state
    this.disconnectionPromise = null;
    this.disconnectDeferredResolve = null;

    // Start sending keep-alives
    this.startSendingKeepAlives();

    if (this.connectDeferredResolve) {
      this.connectDeferredResolve({overrideEvent: true});
    } else {
      this.logger.warn('Unexpected websocket.onOpen with no connectDeferredResolve');
    }
  }},

  /**
  * @event
  * @param {event} e
  */
  onClose: {writable: true, value: function onClose (e) {
    this.logger.log('WebSocket disconnected (code: ' + e.code + (e.reason? '| reason: ' + e.reason : '') +')');

    if (this.status !== C.STATUS_CLOSING) {
      this.logger.warn('WebSocket closed without SIP.js requesting it');
      this.emit('transportError');
    }

    this.stopSendingKeepAlives();

    // Clean up connection variables so we can connect again from a fresh state
    clearTimeout(this.connectionTimeout);
    this.connectionTimeout = null;
    this.connectionPromise = null;
    this.connectDeferredResolve = null;

    // Check whether the user requested to close.
    if (this.disconnectDeferredResolve) {
      this.disconnectDeferredResolve({ overrideEvent: true });
      this.statusTransition(C.STATUS_CLOSED);
      this.disconnectDeferredResolve = null;
      return;
    }

    this.status = C.STATUS_CLOSED; // quietly force status to closed
    this.emit('disconnected', {code: e.code, reason: e.reason});
    this.reconnect();
  }},

  /**
  * Removes event listeners and clears the instance ws
  * @private
  * @param {event} e
  */
  disposeWs: {writable: true, value: function disposeWs () {
    if (this.ws) {
      this.ws.removeEventListener('open', this.boundOnOpen);
      this.ws.removeEventListener('message', this.boundOnMessage);
      this.ws.removeEventListener('close', this.boundOnClose);
      this.ws.removeEventListener('error', this.boundOnError);
      this.boundOnOpen = null;
      this.boundOnMessage = null;
      this.boundOnClose = null;
      this.boundOnError = null;
      this.ws = null;
    }
  }},

  /**
  * @event
  * @param {event} e
  */
  onMessage: {writable: true, value: function onMessage (e) {
    var data = e.data;
    // CRLF Keep Alive response from server. Clear our keep alive timeout.
    if (/^(\r\n)+$/.test(data)) {
      this.clearKeepAliveTimeout();

      if (this.configuration.traceSip === true) {
        this.logger.log('received WebSocket message with CRLF Keep Alive response');
      }
      return;
    }

    else if (!data) {
      this.logger.warn('received empty message, message discarded');
      return;
    }

    // WebSocket binary message.
    else if (typeof data !== 'string') {
      try {
        data = String.fromCharCode.apply(null, new Uint8Array(data));
      } catch(err) {
        this.logger.warn('received WebSocket binary message failed to be converted into string, message discarded');
        return;
      }

      if (this.configuration.traceSip === true) {
        this.logger.log('received WebSocket binary message:\n\n' + data + '\n');
      }
    }

    // WebSocket text message.
    else {
      if (this.configuration.traceSip === true) {
        this.logger.log('received WebSocket text message:\n\n' + data + '\n');
      }
    }

    this.emit('message', data);
  }},

  /**
  * @event
  * @param {string} e
  */
  onError: {writable: true, value: function onError (e) {
    this.logger.warn('Transport error: ' + e);
    this.emit('transportError');
  }},

  /**
   * @event
   * @private
   * @param {event} e
   */
  onWebsocketError: {writable: false, value: function onWebsocketError () {
    this.onError('The Websocket had an error');
  }},

  /**
  * Reconnection attempt logic.
  * @private
  */
  reconnect: {writable: true, value: function reconnect () {
    if (this.reconnectionAttempts > 0) {
      this.logger.log('Reconnection attempt ' + this.reconnectionAttempts + ' failed');
    }

    if (this.noAvailableServers()) {
      this.logger.warn('no available ws servers left - going to closed state');
      this.status = C.STATUS_CLOSED;
      this.emit('closed');
      this.resetServerErrorStatus();
      return;
    }

    if (this.isConnected()) {
      this.logger.warn('attempted to reconnect while connected - forcing disconnect');
      this.disconnect({force: true});
    }

    this.reconnectionAttempts += 1;

    if (this.reconnectionAttempts > this.configuration.maxReconnectionAttempts) {
      this.logger.warn('maximum reconnection attempts for WebSocket ' + this.server.ws_uri);
      this.logger.log('transport ' + this.server.ws_uri + ' failed | connection state set to \'error\'');
      this.server.isError = true;
      this.emit('transportError');
      this.server = this.getNextWsServer();
      this.reconnectionAttempts = 0;
      this.reconnect();
    } else {
      this.logger.log('trying to reconnect to WebSocket ' + this.server.ws_uri + ' (reconnection attempt ' + this.reconnectionAttempts + ')');
      this.reconnectTimer = setTimeout(function() {
        this.connect();
        this.reconnectTimer = null;
      }.bind(this), (this.reconnectionAttempts === 1) ? 0 : this.configuration.reconnectionTimeout * 1000);
    }
  }},

  /**
  * Resets the error state of all servers in the configuration
  */
  resetServerErrorStatus: {writable: true, value: function resetServerErrorStatus () {
    var idx, length = this.configuration.wsServers.length;
    for(idx = 0; idx < length; idx++) {
      this.configuration.wsServers[idx].isError = false;
    }
  }},

  /**
  * Retrieve the next server to which connect.
  * @private
  * @param {Boolean} force allows bypass of server error status checking
  * @returns {Object} wsServer
  */
  getNextWsServer: {writable: true, value: function getNextWsServer (force) {
    if (this.noAvailableServers()) {
      this.logger.warn('attempted to get next ws server but there are no available ws servers left');
      return;
    }
    // Order servers by weight
    var idx, length, wsServer,
    candidates = [];

    length = this.configuration.wsServers.length;
    for (idx = 0; idx < length; idx++) {
      wsServer = this.configuration.wsServers[idx];

      if (wsServer.isError && !force) {
        continue;
      } else if (candidates.length === 0) {
        candidates.push(wsServer);
      } else if (wsServer.weight > candidates[0].weight) {
        candidates = [wsServer];
      } else if (wsServer.weight === candidates[0].weight) {
        candidates.push(wsServer);
      }
    }

    idx = Math.floor(Math.random() * candidates.length);

    return candidates[idx];
  }},

  /**
  * Checks all configuration servers, returns true if all of them have isError: true and false otherwise
  * @private
  * @returns {Boolean}
  */
  noAvailableServers: {writable: true, value: function noAvailableServers () {
    var server;
    for (server in this.configuration.wsServers) {
      if (!this.configuration.wsServers[server].isError) {
        return false;
      }
    }
    return true;
  }},

  //==============================
  // KeepAlive Stuff
  //==============================

  /**
   * Send a keep-alive (a double-CRLF sequence).
   * @private
   * @returns {Boolean}
   */
  sendKeepAlive: {writable: true, value: function sendKeepAlive () {
    if (this.keepAliveDebounceTimeout) {
      // We already have an outstanding keep alive, do not send another.
      return;
    }

    this.keepAliveDebounceTimeout = setTimeout(function() {
      this.emit('keepAliveDebounceTimeout');
      this.clearKeepAliveTimeout();
    }.bind(this), this.configuration.keepAliveDebounce * 1000);

    return this.send('\r\n\r\n');
  }},

  clearKeepAliveTimeout: {writable: true, value: function clearKeepAliveTimeout () {
    clearTimeout(this.keepAliveDebounceTimeout);
    this.keepAliveDebounceTimeout = null;
  }},

  /**
   * Start sending keep-alives.
   * @private
   */
  startSendingKeepAlives: {writable: true, value: function startSendingKeepAlives () {
    if (this.configuration.keepAliveInterval && !this.keepAliveInterval) {
      this.keepAliveInterval = setInterval(function() {
        this.sendKeepAlive();
        this.startSendingKeepAlives();
      }.bind(this), computeKeepAliveTimeout(this.configuration.keepAliveInterval));
    }
  }},

  /**
   * Stop sending keep-alives.
   * @private
   */
  stopSendingKeepAlives: {writable: true, value: function stopSendingKeepAlives () {
    clearInterval(this.keepAliveInterval);
    clearTimeout(this.keepAliveDebounceTimeout);
    this.keepAliveInterval = null;
    this.keepAliveDebounceTimeout = null;
  }},

  //==============================
  // Status Stuff
  //==============================

  /**
  * Checks given status against instance current status. Returns true if they match
  * @private
  * @param {Number} status
  * @param {Boolean} [force]
  * @returns {Boolean}
  */
  statusAssert: {writable: true, value: function statusAssert (status, force) {
    if (status === this.status) {
      return true;
    } else {
      if (force) {
        this.logger.warn('Attempted to assert '+ Object.keys(C)[this.status] + ' as ' + Object.keys(C)[status] + '- continuing with option: \'force\'');
        return true;
      } else {
        this.logger.warn('Tried to assert ' + Object.keys(C)[status] + ' but is currently ' + Object.keys(C)[this.status]);
        return false;
      }
    }
  }},

  /**
  * Transitions the status. Checks for legal transition via assertion beforehand
  * @private
  * @param {Number} status
  * @param {Boolean} [force]
  * @returns {Boolean}
  */
  statusTransition: {writable: true, value: function statusTransition (status, force) {
    this.logger.log('Attempting to transition status from ' + Object.keys(C)[this.status] + ' to ' + Object.keys(C)[status]);
    if ((status === C.STATUS_CONNECTING && this.statusAssert(C.STATUS_CLOSED)) ||
        (status === C.STATUS_OPEN && this.statusAssert(C.STATUS_CONNECTING, force)) ||
        (status === C.STATUS_CLOSING && this.statusAssert(C.STATUS_OPEN, force))    ||
        (status === C.STATUS_CLOSED))
    {
      this.status = status;
      return true;
    } else {
      this.logger.warn('Status transition failed - result: no-op - reason: either gave an nonexistent status or attempted illegal transition');
      return false;
    }
  }},

  //==============================
  // Configuration Handling
  //==============================

  /**
   * Configuration load.
   * @private
   * returns {Boolean}
   */
  loadConfig: {writable: true, value: function loadConfig (configuration) {
    var parameter, value, checked_value,
      settings = {
        wsServers: [{
          scheme: 'WSS',
          sip_uri: '<sip:edge.sip.onsip.com;transport=ws;lr>',
          weight: 0,
          ws_uri: 'wss://edge.sip.onsip.com',
          isError: false
        }],

        connectionTimeout: 5,

        maxReconnectionAttempts: 3,
        reconnectionTimeout: 4,

        keepAliveInterval: 0,
        keepAliveDebounce: 10,

        // Logging
        traceSip: false,
      };

    var configCheck = this.getConfigurationCheck();

    // Check Mandatory parameters
    for(parameter in configCheck.mandatory) {
      if(!configuration.hasOwnProperty(parameter)) {
        throw new SIP.Exceptions.ConfigurationError(parameter);
      } else {
        value = configuration[parameter];
        checked_value = configCheck.mandatory[parameter](value);
        if (checked_value !== undefined) {
          settings[parameter] = checked_value;
        } else {
          throw new SIP.Exceptions.ConfigurationError(parameter, value);
        }
      }
    }

    // Check Optional parameters
    for(parameter in configCheck.optional) {
      if(configuration.hasOwnProperty(parameter)) {
        value = configuration[parameter];

        // If the parameter value is an empty array, but shouldn't be, apply its default value.
        if (value instanceof Array && value.length === 0) { continue; }

        // If the parameter value is null, empty string, or undefined then apply its default value.
        if(value === null || value === '' || value === undefined) { continue; }
        // If it's a number with NaN value then also apply its default value.
        // NOTE: JS does not allow "value === NaN", the following does the work:
        else if(typeof(value) === 'number' && isNaN(value)) { continue; }

        checked_value = configCheck.optional[parameter](value);
        if (checked_value !== undefined) {
          settings[parameter] = checked_value;
        } else {
          throw new SIP.Exceptions.ConfigurationError(parameter, value);
        }
      }
    }

    var skeleton = {};
    // Fill the value of the configuration_skeleton
    for(parameter in settings) {
      skeleton[parameter] = {
        value: settings[parameter],
      };
    }

    Object.defineProperties(this.configuration, skeleton);

    this.logger.log('configuration parameters after validation:');
    for(parameter in settings) {
      this.logger.log('· ' + parameter + ': ' + JSON.stringify(settings[parameter]));
    }

    return;
  }},


  /**
   * Configuration checker.
   * @private
   * @return {Boolean}
   */
  getConfigurationCheck: {writable: true, value: function getConfigurationCheck () {
    return {
      mandatory: {
      },

      optional: {

        //Note: this function used to call 'this.logger.error' but calling 'this' with anything here is invalid
        wsServers: function(wsServers) {
          var idx, length, url;

          /* Allow defining wsServers parameter as:
           *  String: "host"
           *  Array of Strings: ["host1", "host2"]
           *  Array of Objects: [{ws_uri:"host1", weight:1}, {ws_uri:"host2", weight:0}]
           *  Array of Objects and Strings: [{ws_uri:"host1"}, "host2"]
           */
          if (typeof wsServers === 'string') {
            wsServers = [{ws_uri: wsServers}];
          } else if (wsServers instanceof Array) {
            length = wsServers.length;
            for (idx = 0; idx < length; idx++) {
              if (typeof wsServers[idx] === 'string'){
                wsServers[idx] = {ws_uri: wsServers[idx]};
              }
            }
          } else {
            return;
          }

          if (wsServers.length === 0) {
            return false;
          }

          length = wsServers.length;
          for (idx = 0; idx < length; idx++) {
            if (!wsServers[idx].ws_uri) {
              return;
            }
            if (wsServers[idx].weight && !Number(wsServers[idx].weight)) {
              return;
            }

            url = SIP.Grammar.parse(wsServers[idx].ws_uri, 'absoluteURI');

            if(url === -1) {
              return;
            } else if(['wss', 'ws', 'udp'].indexOf(url.scheme) < 0) {
              return;
            } else {
              wsServers[idx].sip_uri = '<sip:' + url.host + (url.port ? ':' + url.port : '') + ';transport=' + url.scheme.replace(/^wss$/i, 'ws') + ';lr>';

              if (!wsServers[idx].weight) {
                wsServers[idx].weight = 0;
              }

              wsServers[idx].isError = false;
              wsServers[idx].scheme = url.scheme.toUpperCase();
            }
          }
          return wsServers;
        },

        keepAliveInterval: function(keepAliveInterval) {
          var value;
          if (SIP.Utils.isDecimal(keepAliveInterval)) {
            value = Number(keepAliveInterval);
            if (value > 0) {
              return value;
            }
          }
        },

        keepAliveDebounce: function(keepAliveDebounce) {
          var value;
          if (SIP.Utils.isDecimal(keepAliveDebounce)) {
            value = Number(keepAliveDebounce);
            if (value > 0) {
              return value;
            }
          }
        },

        traceSip: function(traceSip) {
          if (typeof traceSip === 'boolean') {
            return traceSip;
          }
        },

        connectionTimeout: function(connectionTimeout) {
          var value;
          if (SIP.Utils.isDecimal(connectionTimeout)) {
            value = Number(connectionTimeout);
            if (value > 0) {
              return value;
            }
          }
        },

        maxReconnectionAttempts: function(maxReconnectionAttempts) {
          var value;
          if (SIP.Utils.isDecimal(maxReconnectionAttempts)) {
            value = Number(maxReconnectionAttempts);
            if (value >= 0) {
              return value;
            }
          }
        },

        reconnectionTimeout: function(reconnectionTimeout) {
          var value;
          if (SIP.Utils.isDecimal(reconnectionTimeout)) {
            value = Number(reconnectionTimeout);
            if (value > 0) {
              return value;
            }
          }
        }

      }
    };
  }}
});

Transport.C = C;
SIP.Web.Transport = Transport;
return Transport;
};<|MERGE_RESOLUTION|>--- conflicted
+++ resolved
@@ -182,19 +182,13 @@
         return;
       }
 
-<<<<<<< HEAD
-      this.connectionTimeout = SIP.Timers.setTimeout(() => {
+      this.connectionTimeout = setTimeout(() => {
         this.statusTransition(C.STATUS_CLOSED);
         this.logger.warn('took too long to connect - exceeded time set in configuration.connectionTimeout: ' + this.configuration.connectionTimeout + 's');
         this.emit('disconnected', {code: 1000});
         this.connectionPromise = null;
         reject('Connection timeout');
       }, this.configuration.connectionTimeout * 1000);
-=======
-      this.connectionTimeout = setTimeout(function() {
-        this.onError('took too long to connect - exceeded time set in configuration.connectionTimeout: ' + this.configuration.connectionTimeout + 's');
-      }.bind(this), this.configuration.connectionTimeout * 1000);
->>>>>>> 92d9cc58
 
       this.boundOnOpen = this.onOpen.bind(this);
       this.boundOnMessage = this.onMessage.bind(this);
